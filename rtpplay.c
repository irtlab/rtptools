--- conflicted
+++ resolved
@@ -1,433 +1,430 @@
-#include <stdio.h>
-#include <sys/types.h>
-#include <sys/time.h>    /* gettimeofday() */
-#include <sys/socket.h>  /* struct sockaddr */
-#include <netinet/in.h>
-#include <arpa/inet.h>   /* inet_ntoa() */
-#include <netdb.h>       /* gethostbyname() */
-#include <time.h>
-#include <stdio.h>       /* stderr, printf() */
-#include <string.h>
-#include <stdlib.h>      /* perror() */
-#include <unistd.h>      /* write() */
-#include "sysdep.h"
-#if HAVE_SEARCH_H
-#include <search.h>      /* hash table */
-#else
-#include "hsearch.h"
-#endif
-#include "notify.h"      /* notify_start(), ... */
-#include "rtp.h"         /* RTP headers */
-#include "types.h"
-#include "rtpdump.h"     /* RD_packet_t */
-#include "multimer.h"    /* timer_set() */
-#include "ansi.h"
-
-#define READAHEAD 16 /* must be power of 2 */
-
-<<<<<<< HEAD
-static char rcsid[] = "$Id$";
-=======
->>>>>>> 10b6a080
-static int verbose = 0;        /* be chatty about packets sent */
-static int wallclock = 0;      /* use wallclock time rather than timestamps */
-static u_int32 begin = 0;      /* time of first packet to send */
-static u_int32 end = UINT_MAX; /* when to stop sending */ 
-static FILE *in;               /* input file */
-static int sock[2];            /* output sockets */
-static int first = -1;         /* time offset of first packet */
-static RD_buffer_t buffer[READAHEAD];
-
-static double period[128] = {  /* ms per timestamp difference */
-  1/8000.,   /*  0: PCMU */
-  1/8000.,   /*  1: 1016 */
-  1/8000.,   /*  2: G721 */
-  1/8000.,   /*  3: GSM  */
-  1/8000.,   /*  4: G723 */
-  1/8000.,   /*  5: DVI4 */
-  1/16000.,  /*  6: DVI4 */
-  1/8000.,   /*  7: LPC  */
-  1/8000.,   /*  8: PCMA */
-  1/16000.,  /*  9: G722 */
-  1/44100.,  /* 10: L16  */
-  1/44100.,  /* 11: L16  */
-  0,         /* 12:      */
-  0,         /* 13:      */
-  1/90000.,  /* 14: MPA  */
-  1/90000.,  /* 15: G728 */
-  1/11025.,  /* 16: DVI4 */
-  1/22050.,  /* 17: DVI4 */
-  0,         /* 18:      */
-  0,         /* 19:      */
-  0,         /* 20:      */
-  0,         /* 21:      */
-  0,         /* 22:      */
-  0,         /* 23:      */
-  0,         /* 24:      */
-  1/90000.,  /* 25: CelB */
-  1/90000.,  /* 26: JPEG */  
-  1/90000.,  /* 27:      */  
-  1/90000.,  /* 28: nv   */  
-  1/90000.,  /* 29:      */  
-  1/90000.,  /* 30: */  
-  1/90000.,  /* 31: H261 */  
-  1/90000.,  /* 32: MPV  */  
-  1/90000.,  /* 33: MP2T */  
-  1/90000.,  /* 34: H263 */
-};
-
-
-static void usage(char *argv0)
-{
-  fprintf(stderr, "usage: %s "
-	"[-hTv] [-b begin] [-e end] [-f file] [-p profile] [-s port] "
-	"address/port[/ttl]\n", argv0);
-  exit(1);
-} /* usage */
-
-
-static double tdbl(struct timeval *a)
-{
-  return a->tv_sec + a->tv_usec/1e6;
-} /* tdbl */
-
-
-/*
-* Transmit RTP/RTCP packet on output socket and mark as read.
-*/
-static void play_transmit(int b)
-{
-  if (b >= 0 && buffer[b].p.hdr.length) {
-    if (send(sock[buffer[b].p.hdr.plen == 0],
-        buffer[b].p.data, buffer[b].p.hdr.length, 0) < 0) {
-      perror("write");
-    } 
-
-    buffer[b].p.hdr.length = 0;
-  }
-} /* play_transmit */
-
-
-/*
-* Timer handler: read next record from file and insert into timer
-* handler.
-*/
-static Notify_value play_handler(Notify_client client)
-{
-  static struct timeval start;  /* generation time of first played back p. */
-  struct timeval now;           /* current time */
-  struct timeval next;          /* next packet generation time */
-  ENTRY *e;                     /* hash table entry */
-  struct rt_ts {
-    struct timeval rt;          /* real-time */
-    unsigned long ts;           /* timestamp */
-  };
-  struct rt_ts *t = 0;
-  char ssrc[12];
-  u_int32 ts  = 0;
-  u_int8  pt  = 0;
-  u_int16 seq = 0;
-  u_int8  m   = 0;
-  rtp_hdr_t *r;
-  int b = (int)client;  /* buffer to be played now */
-  int rp;        /* read pointer */
-
-  gettimeofday(&now, 0);
-
-  /* playback scheduled packet */
-  play_transmit(b);
-
-  /* If we are done, skip rest. */
-  if (end == 0) return NOTIFY_DONE;
-
-  if (verbose > 0 && b >= 0) {
-    printf("! %1.3f %s(%3d;%3d) t=%6lu",
-      tdbl(&now), buffer[b].p.hdr.plen ? "RTP " : "RTCP",
-      buffer[b].p.hdr.length, buffer[b].p.hdr.plen,
-      (unsigned long)buffer[b].p.hdr.offset);
-
-    if (buffer[b].p.hdr.plen) {
-      r = (rtp_hdr_t *)buffer[b].p.data;
-      printf(" pt=%u ssrc=%8lx %cts=%9lu seq=%5u",
-        (unsigned int)r->pt,
-        (unsigned long)ntohl(r->ssrc), r->m ? '*' : ' ',
-        (unsigned long)ntohl(r->ts), ntohs(r->seq));
-    }
-    printf("\n");
-  }
-
-  /* Find available buffer. */
-  for (rp = 0; rp < READAHEAD; rp++) {
-    if (!buffer[rp].p.hdr.length) break;
-  }
-
-  /* Get next packet; try again if we haven't reached the begin time. */
-  do {
-    if (RD_read(in, &buffer[rp]) == 0) return NOTIFY_DONE;
-  } while (buffer[rp].p.hdr.offset < begin);
-
-  /* 
-   * If new packet is after end of alloted time, don't insert into list
-   * and set 'end' to zero to avoid reading any more packets from
-   * file.
-   */
-  if (buffer[rp].p.hdr.offset > end) {
-    buffer[rp].p.hdr.length = 0; /* erase again */
-    end = 0;
-    return NOTIFY_DONE;
-  }
-
-  r = (rtp_hdr_t *)buffer[rp].p.data;
-
-  /* Remember wallclock and recording time of first valid packet. */
-  if (first < 0) {
-    start = now;
-    first = buffer[rp].p.hdr.offset;
-  }
-  buffer[rp].p.hdr.offset -= first;
-
-  /* RTP played according to timestamp. */
-  if (buffer[rp].p.hdr.plen && r->version == 2 && !wallclock) {
-    ENTRY item;
-
-    ts  = ntohl(r->ts);
-    seq = ntohs(r->seq);
-    pt  = r->pt;
-    m   = r->m;
-    sprintf(ssrc, "%lx", (unsigned long)ntohl(r->ssrc));
-
-    /* find hash entry */
-    item.key  = ssrc;
-    item.data = 0;
-    e = hsearch(item, FIND);
-
-    /* If found in list of sources, compute playout instant. */
-    if (e) {
-      double d;
-
-      t = (struct rt_ts *)e->data;
-      d = period[pt] * (int)(ts - t->ts);
-      next.tv_sec  = t->rt.tv_sec  + (int)d;
-      next.tv_usec = t->rt.tv_usec + (d - (int)d) * 1000000;
-      if (verbose)
-        printf(". %1.3f t=%6lu pt=%u ts=%lu,%lu rp=%2d b=%d d=%f\n", tdbl(&next), 
-        (unsigned long)buffer[rp].p.hdr.offset, (unsigned int)r->pt,
-        (unsigned long)ts, (unsigned long)t->ts,
-        rp, b, d);
-    } else { /* If not on source list, insert and play based on wallclock. */
-      item.key  = malloc(strlen(ssrc)+1);
-      strcpy(item.key, ssrc);
-      t = (struct rt_ts *)malloc(sizeof(struct rt_ts));
-      item.data = (void *)t;
-      next.tv_sec  = start.tv_sec  + buffer[rp].p.hdr.offset/1000;
-      next.tv_usec = start.tv_usec + (buffer[rp].p.hdr.offset%1000) * 1000;
-      e = hsearch(item, ENTER);
-    }
-  }
-  /* RTCP or vat or playing back by wallclock. */
-  else {
-    /* compute next playout time */
-    next.tv_sec  = start.tv_sec  + buffer[rp].p.hdr.offset/1000;
-    next.tv_usec = start.tv_usec + (buffer[rp].p.hdr.offset%1000) * 1000;
-    ssrc[0] = '\0';
-  }
-
-  if (next.tv_usec >= 1000000) {
-    next.tv_usec -= 1000000;
-    next.tv_sec  += 1;
-  }
-
-  /* Save correct value in record (for timestamp-based playback). */
-  if (t) {
-    t->rt = next;
-    t->ts = ts; 
-  }
-
-  timer_set(&next, play_handler, (Notify_client)rp, 0);
-  return NOTIFY_DONE;
-} /* play_handler */
-
-
-/*
-* Read profile file, containing one line for each PT.
-*/
-static void profile(char *fn)
-{
-  FILE *f;
-  int pt, r;
-
-  if (!(f = fopen(fn, "r"))) {
-    perror(fn);
-    exit(1);
-  }
-  while (fscanf(f, "%d %d", &pt, &r) != EOF) {
-    if (pt >= 0 && pt < 128 && r > 0 && r < 100000) {
-      period[pt] = 1/(double)r;
-    }
-    else {
-      fprintf(stderr, "PT=%d or rate=%d is invalid.\n", pt, r);
-    }
-  }
-} /* profile */
-
-
-int main(int argc, char *argv[])
-{
-  char ttl = 1;
-  static struct sockaddr_in sin;
-  static struct sockaddr_in from;
-  int sourceport = 0;  /* source port */
-  int on = 1;          /* flag */
-  int i;
-  int c;
-  extern char *optarg;
-  extern int optind;
-  extern int hpt(char *h, struct sockaddr *sa, unsigned char *ttl);
-
-  /* For NT, we need to start the socket; dummy function otherwise */
-  startupSocket();
-
-  in = stdin; /* Changed below if -f specified */
-
-  /* parse command line arguments */
-  while ((c = getopt(argc, argv, "b:e:f:p:Ts:vh")) != EOF) {
-    switch(c) {
-    case 'b':
-      begin = atof(optarg) * 1000;
-      break;
-    case 'e':
-      end = atof(optarg) * 1000;
-      break;
-    case 'f':
-      if (!(in = fopen(optarg, "rb"))) {
-        perror(optarg);
-        exit(1);
-      }
-      break;
-    case 'p':
-      profile(optarg);
-      break;
-    case 'T':
-      wallclock = 1;
-      break;
-    case 's':  /* locked source port */
-      sourceport = atoi(optarg);
-      break;
-    case 'v':
-      verbose = 1;
-      break;
-    case '?':
-    case 'h':
-      usage(argv[0]);
-      break;
-    }
-  }
-
-//  ftell(in);
-
-  if (optind < argc) {
-    if (hpt(argv[optind], (struct sockaddr *)&sin, &ttl) < 0) {
-      usage(argv[0]);
-      exit(1);
-    }
-    if (sin.sin_addr.s_addr == -1) {
-      fprintf(stderr, "%s: Invalid host. %s\n", argv[0], argv[optind]);
-      usage(argv[0]);
-      exit(1);
-    }
-    if (sin.sin_addr.s_addr == INADDR_ANY) {
-      struct hostent *host;
-      struct in_addr *local;
-      if ((host = gethostbyname("localhost")) == NULL) {
-        perror("gethostbyname()");
-        exit(1);
-      }
-      local = (struct in_addr *)host->h_addr_list[0];
-      sin.sin_addr = *local;
-    }
-  }
-
-  /* read header of input file */
-  if (RD_header(in, &sin, verbose) < 0) {
-    fprintf(stderr, "Invalid header\n");
-    exit(1);
-  }
-
-  /* create/connect sockets if they don't exist already */
-  if (!sock[0]) {
-    for (i = 0; i < 2; i++) {
-      sock[i] = socket(PF_INET, SOCK_DGRAM, 0);
-      if (sock[i] < 0) {
-        perror("socket");
-        exit(1);
-      }
-      sin.sin_port = htons(ntohs(sin.sin_port) + i);
-
-      if (sourceport) {
-        memset((char *)(&from), 0, sizeof(struct sockaddr_in));
-        from.sin_family      = PF_INET;
-        from.sin_addr.s_addr = INADDR_ANY;
-        from.sin_port        = htons(sourceport + i);
-
-        if (setsockopt(sock[i], SOL_SOCKET, SO_REUSEADDR, &on, sizeof(on)) < 0) {
-          perror("SO_REUSEADDR");
-          exit(1);
-        }
-
-  #ifdef SO_REUSEPORT
-        if (setsockopt(sock[i], SOL_SOCKET, SO_REUSEPORT, &on, sizeof(on)) < 0) {
-          perror("SO_REUSEPORT");
-          exit(1);
-        }
-  #endif
-
-        if (bind(sock[i], (struct sockaddr *)&from, sizeof(from)) < 0) {
-          perror("bind");
-          exit(1);
-        }
-      }
-
-      if (connect(sock[i], (struct sockaddr *)&sin, sizeof(sin)) < 0) {
-        perror("connect");
-        exit(1);
-      }
-
-      if (IN_CLASSD(ntohl(sin.sin_addr.s_addr)) && 
-          (setsockopt(sock[i], IPPROTO_IP, IP_MULTICAST_TTL, &ttl,
-                   sizeof(ttl)) < 0)) {
-        perror("IP_MULTICAST_TTL");
-        exit(1);
-      }
-    }
-  }
-
-#if defined(WIN32)
-  /*
-   * We have to set the socket array when we use 'select' in NT,
-   * otherwise the 'select' function in NT will consider all the
-   * three fd_sets are NULL and return an error.  Error code
-   * WSAEINVAL means The timeout value is not valid, or all three
-   * descriptor parameters were NULL but the timeout value is valid.
-   * After setting Writefds, the program runs ok.
-   */
-//  notify_set_socket(sock[i], 1);
-  /*
-   * Modified by Wenyu and Akira 12/27/01
-   * setting Writefds was causing 
-   *   1)consuming CPU 100% (behave polling)
-   *   2)slow
-   *   3)large jitter
-   * therefore, we changed it to set dummy fd to Readfds.
-   */
-  notify_set_socket(winfd_dummy, 0);
-#endif
-
-  /* initialize event queue */
-  first = -1;
-  hcreate(100); /* create hash table for SSRC entries */
-  for (i = 0; i < READAHEAD; i++) play_handler(-1);
-  notify_start();
-  hdestroy();
-
-  return 0;
-} /* main */+#include <stdio.h>
+#include <sys/types.h>
+#include <sys/time.h>    /* gettimeofday() */
+#include <sys/socket.h>  /* struct sockaddr */
+#include <netinet/in.h>
+#include <arpa/inet.h>   /* inet_ntoa() */
+#include <netdb.h>       /* gethostbyname() */
+#include <time.h>
+#include <stdio.h>       /* stderr, printf() */
+#include <string.h>
+#include <stdlib.h>      /* perror() */
+#include <unistd.h>      /* write() */
+#include "sysdep.h"
+#if HAVE_SEARCH_H
+#include <search.h>      /* hash table */
+#else
+#include "hsearch.h"
+#endif
+#include "notify.h"      /* notify_start(), ... */
+#include "rtp.h"         /* RTP headers */
+#include "types.h"
+#include "rtpdump.h"     /* RD_packet_t */
+#include "multimer.h"    /* timer_set() */
+#include "ansi.h"
+
+#define READAHEAD 16 /* must be power of 2 */
+
+static char rcsid[] = "$Id$";
+static int verbose = 0;        /* be chatty about packets sent */
+static int wallclock = 0;      /* use wallclock time rather than timestamps */
+static u_int32 begin = 0;      /* time of first packet to send */
+static u_int32 end = UINT_MAX; /* when to stop sending */ 
+static FILE *in;               /* input file */
+static int sock[2];            /* output sockets */
+static int first = -1;         /* time offset of first packet */
+static RD_buffer_t buffer[READAHEAD];
+
+static double period[128] = {  /* ms per timestamp difference */
+  1/8000.,   /*  0: PCMU */
+  1/8000.,   /*  1: 1016 */
+  1/8000.,   /*  2: G721 */
+  1/8000.,   /*  3: GSM  */
+  1/8000.,   /*  4: G723 */
+  1/8000.,   /*  5: DVI4 */
+  1/16000.,  /*  6: DVI4 */
+  1/8000.,   /*  7: LPC  */
+  1/8000.,   /*  8: PCMA */
+  1/16000.,  /*  9: G722 */
+  1/44100.,  /* 10: L16  */
+  1/44100.,  /* 11: L16  */
+  0,         /* 12:      */
+  0,         /* 13:      */
+  1/90000.,  /* 14: MPA  */
+  1/90000.,  /* 15: G728 */
+  1/11025.,  /* 16: DVI4 */
+  1/22050.,  /* 17: DVI4 */
+  0,         /* 18:      */
+  0,         /* 19:      */
+  0,         /* 20:      */
+  0,         /* 21:      */
+  0,         /* 22:      */
+  0,         /* 23:      */
+  0,         /* 24:      */
+  1/90000.,  /* 25: CelB */
+  1/90000.,  /* 26: JPEG */  
+  1/90000.,  /* 27:      */  
+  1/90000.,  /* 28: nv   */  
+  1/90000.,  /* 29:      */  
+  1/90000.,  /* 30: */  
+  1/90000.,  /* 31: H261 */  
+  1/90000.,  /* 32: MPV  */  
+  1/90000.,  /* 33: MP2T */  
+  1/90000.,  /* 34: H263 */
+};
+
+
+static void usage(char *argv0)
+{
+  fprintf(stderr, "usage: %s "
+	"[-hTv] [-b begin] [-e end] [-f file] [-p profile] [-s port] "
+	"address/port[/ttl]\n", argv0);
+  exit(1);
+} /* usage */
+
+
+static double tdbl(struct timeval *a)
+{
+  return a->tv_sec + a->tv_usec/1e6;
+} /* tdbl */
+
+
+/*
+* Transmit RTP/RTCP packet on output socket and mark as read.
+*/
+static void play_transmit(int b)
+{
+  if (b >= 0 && buffer[b].p.hdr.length) {
+    if (send(sock[buffer[b].p.hdr.plen == 0],
+        buffer[b].p.data, buffer[b].p.hdr.length, 0) < 0) {
+      perror("write");
+    } 
+
+    buffer[b].p.hdr.length = 0;
+  }
+} /* play_transmit */
+
+
+/*
+* Timer handler: read next record from file and insert into timer
+* handler.
+*/
+static Notify_value play_handler(Notify_client client)
+{
+  static struct timeval start;  /* generation time of first played back p. */
+  struct timeval now;           /* current time */
+  struct timeval next;          /* next packet generation time */
+  ENTRY *e;                     /* hash table entry */
+  struct rt_ts {
+    struct timeval rt;          /* real-time */
+    unsigned long ts;           /* timestamp */
+  };
+  struct rt_ts *t = 0;
+  char ssrc[12];
+  u_int32 ts  = 0;
+  u_int8  pt  = 0;
+  u_int16 seq = 0;
+  u_int8  m   = 0;
+  rtp_hdr_t *r;
+  int b = (int)client;  /* buffer to be played now */
+  int rp;        /* read pointer */
+
+  gettimeofday(&now, 0);
+
+  /* playback scheduled packet */
+  play_transmit(b);
+
+  /* If we are done, skip rest. */
+  if (end == 0) return NOTIFY_DONE;
+
+  if (verbose > 0 && b >= 0) {
+    printf("! %1.3f %s(%3d;%3d) t=%6lu",
+      tdbl(&now), buffer[b].p.hdr.plen ? "RTP " : "RTCP",
+      buffer[b].p.hdr.length, buffer[b].p.hdr.plen,
+      (unsigned long)buffer[b].p.hdr.offset);
+
+    if (buffer[b].p.hdr.plen) {
+      r = (rtp_hdr_t *)buffer[b].p.data;
+      printf(" pt=%u ssrc=%8lx %cts=%9lu seq=%5u",
+        (unsigned int)r->pt,
+        (unsigned long)ntohl(r->ssrc), r->m ? '*' : ' ',
+        (unsigned long)ntohl(r->ts), ntohs(r->seq));
+    }
+    printf("\n");
+  }
+
+  /* Find available buffer. */
+  for (rp = 0; rp < READAHEAD; rp++) {
+    if (!buffer[rp].p.hdr.length) break;
+  }
+
+  /* Get next packet; try again if we haven't reached the begin time. */
+  do {
+    if (RD_read(in, &buffer[rp]) == 0) return NOTIFY_DONE;
+  } while (buffer[rp].p.hdr.offset < begin);
+
+  /* 
+   * If new packet is after end of alloted time, don't insert into list
+   * and set 'end' to zero to avoid reading any more packets from
+   * file.
+   */
+  if (buffer[rp].p.hdr.offset > end) {
+    buffer[rp].p.hdr.length = 0; /* erase again */
+    end = 0;
+    return NOTIFY_DONE;
+  }
+
+  r = (rtp_hdr_t *)buffer[rp].p.data;
+
+  /* Remember wallclock and recording time of first valid packet. */
+  if (first < 0) {
+    start = now;
+    first = buffer[rp].p.hdr.offset;
+  }
+  buffer[rp].p.hdr.offset -= first;
+
+  /* RTP played according to timestamp. */
+  if (buffer[rp].p.hdr.plen && r->version == 2 && !wallclock) {
+    ENTRY item;
+
+    ts  = ntohl(r->ts);
+    seq = ntohs(r->seq);
+    pt  = r->pt;
+    m   = r->m;
+    sprintf(ssrc, "%lx", (unsigned long)ntohl(r->ssrc));
+
+    /* find hash entry */
+    item.key  = ssrc;
+    item.data = 0;
+    e = hsearch(item, FIND);
+
+    /* If found in list of sources, compute playout instant. */
+    if (e) {
+      double d;
+
+      t = (struct rt_ts *)e->data;
+      d = period[pt] * (int)(ts - t->ts);
+      next.tv_sec  = t->rt.tv_sec  + (int)d;
+      next.tv_usec = t->rt.tv_usec + (d - (int)d) * 1000000;
+      if (verbose)
+        printf(". %1.3f t=%6lu pt=%u ts=%lu,%lu rp=%2d b=%d d=%f\n", tdbl(&next), 
+        (unsigned long)buffer[rp].p.hdr.offset, (unsigned int)r->pt,
+        (unsigned long)ts, (unsigned long)t->ts,
+        rp, b, d);
+    } else { /* If not on source list, insert and play based on wallclock. */
+      item.key  = malloc(strlen(ssrc)+1);
+      strcpy(item.key, ssrc);
+      t = (struct rt_ts *)malloc(sizeof(struct rt_ts));
+      item.data = (void *)t;
+      next.tv_sec  = start.tv_sec  + buffer[rp].p.hdr.offset/1000;
+      next.tv_usec = start.tv_usec + (buffer[rp].p.hdr.offset%1000) * 1000;
+      e = hsearch(item, ENTER);
+    }
+  }
+  /* RTCP or vat or playing back by wallclock. */
+  else {
+    /* compute next playout time */
+    next.tv_sec  = start.tv_sec  + buffer[rp].p.hdr.offset/1000;
+    next.tv_usec = start.tv_usec + (buffer[rp].p.hdr.offset%1000) * 1000;
+    ssrc[0] = '\0';
+  }
+
+  if (next.tv_usec >= 1000000) {
+    next.tv_usec -= 1000000;
+    next.tv_sec  += 1;
+  }
+
+  /* Save correct value in record (for timestamp-based playback). */
+  if (t) {
+    t->rt = next;
+    t->ts = ts; 
+  }
+
+  timer_set(&next, play_handler, (Notify_client)rp, 0);
+  return NOTIFY_DONE;
+} /* play_handler */
+
+
+/*
+* Read profile file, containing one line for each PT.
+*/
+static void profile(char *fn)
+{
+  FILE *f;
+  int pt, r;
+
+  if (!(f = fopen(fn, "r"))) {
+    perror(fn);
+    exit(1);
+  }
+  while (fscanf(f, "%d %d", &pt, &r) != EOF) {
+    if (pt >= 0 && pt < 128 && r > 0 && r < 100000) {
+      period[pt] = 1/(double)r;
+    }
+    else {
+      fprintf(stderr, "PT=%d or rate=%d is invalid.\n", pt, r);
+    }
+  }
+} /* profile */
+
+
+int main(int argc, char *argv[])
+{
+  char ttl = 1;
+  static struct sockaddr_in sin;
+  static struct sockaddr_in from;
+  int sourceport = 0;  /* source port */
+  int on = 1;          /* flag */
+  int i;
+  int c;
+  extern char *optarg;
+  extern int optind;
+  extern int hpt(char *h, struct sockaddr *sa, unsigned char *ttl);
+
+  /* For NT, we need to start the socket; dummy function otherwise */
+  startupSocket();
+
+  in = stdin; /* Changed below if -f specified */
+
+  /* parse command line arguments */
+  while ((c = getopt(argc, argv, "b:e:f:p:Ts:vh")) != EOF) {
+    switch(c) {
+    case 'b':
+      begin = atof(optarg) * 1000;
+      break;
+    case 'e':
+      end = atof(optarg) * 1000;
+      break;
+    case 'f':
+      if (!(in = fopen(optarg, "rb"))) {
+        perror(optarg);
+        exit(1);
+      }
+      break;
+    case 'p':
+      profile(optarg);
+      break;
+    case 'T':
+      wallclock = 1;
+      break;
+    case 's':  /* locked source port */
+      sourceport = atoi(optarg);
+      break;
+    case 'v':
+      verbose = 1;
+      break;
+    case '?':
+    case 'h':
+      usage(argv[0]);
+      break;
+    }
+  }
+
+//  ftell(in);
+
+  if (optind < argc) {
+    if (hpt(argv[optind], (struct sockaddr *)&sin, &ttl) < 0) {
+      usage(argv[0]);
+      exit(1);
+    }
+    if (sin.sin_addr.s_addr == -1) {
+      fprintf(stderr, "%s: Invalid host. %s\n", argv[0], argv[optind]);
+      usage(argv[0]);
+      exit(1);
+    }
+    if (sin.sin_addr.s_addr == INADDR_ANY) {
+      struct hostent *host;
+      struct in_addr *local;
+      if ((host = gethostbyname("localhost")) == NULL) {
+        perror("gethostbyname()");
+        exit(1);
+      }
+      local = (struct in_addr *)host->h_addr_list[0];
+      sin.sin_addr = *local;
+    }
+  }
+
+  /* read header of input file */
+  if (RD_header(in, &sin, verbose) < 0) {
+    fprintf(stderr, "Invalid header\n");
+    exit(1);
+  }
+
+  /* create/connect sockets if they don't exist already */
+  if (!sock[0]) {
+    for (i = 0; i < 2; i++) {
+      sock[i] = socket(PF_INET, SOCK_DGRAM, 0);
+      if (sock[i] < 0) {
+        perror("socket");
+        exit(1);
+      }
+      sin.sin_port = htons(ntohs(sin.sin_port) + i);
+
+      if (sourceport) {
+        memset((char *)(&from), 0, sizeof(struct sockaddr_in));
+        from.sin_family      = PF_INET;
+        from.sin_addr.s_addr = INADDR_ANY;
+        from.sin_port        = htons(sourceport + i);
+
+        if (setsockopt(sock[i], SOL_SOCKET, SO_REUSEADDR, &on, sizeof(on)) < 0) {
+          perror("SO_REUSEADDR");
+          exit(1);
+        }
+
+  #ifdef SO_REUSEPORT
+        if (setsockopt(sock[i], SOL_SOCKET, SO_REUSEPORT, &on, sizeof(on)) < 0) {
+          perror("SO_REUSEPORT");
+          exit(1);
+        }
+  #endif
+
+        if (bind(sock[i], (struct sockaddr *)&from, sizeof(from)) < 0) {
+          perror("bind");
+          exit(1);
+        }
+      }
+
+      if (connect(sock[i], (struct sockaddr *)&sin, sizeof(sin)) < 0) {
+        perror("connect");
+        exit(1);
+      }
+
+      if (IN_CLASSD(ntohl(sin.sin_addr.s_addr)) && 
+          (setsockopt(sock[i], IPPROTO_IP, IP_MULTICAST_TTL, &ttl,
+                   sizeof(ttl)) < 0)) {
+        perror("IP_MULTICAST_TTL");
+        exit(1);
+      }
+    }
+  }
+
+#if defined(WIN32)
+  /*
+   * We have to set the socket array when we use 'select' in NT,
+   * otherwise the 'select' function in NT will consider all the
+   * three fd_sets are NULL and return an error.  Error code
+   * WSAEINVAL means The timeout value is not valid, or all three
+   * descriptor parameters were NULL but the timeout value is valid.
+   * After setting Writefds, the program runs ok.
+   */
+//  notify_set_socket(sock[i], 1);
+  /*
+   * Modified by Wenyu and Akira 12/27/01
+   * setting Writefds was causing 
+   *   1)consuming CPU 100% (behave polling)
+   *   2)slow
+   *   3)large jitter
+   * therefore, we changed it to set dummy fd to Readfds.
+   */
+  notify_set_socket(winfd_dummy, 0);
+#endif
+
+  /* initialize event queue */
+  first = -1;
+  hcreate(100); /* create hash table for SSRC entries */
+  for (i = 0; i < READAHEAD; i++) play_handler(-1);
+  notify_start();
+  hdestroy();
+
+  return 0;
+} /* main */