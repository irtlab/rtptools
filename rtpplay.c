--- conflicted
+++ resolved
@@ -50,20 +50,12 @@
 #else
 #include "compat-hsearch.h"
 #endif
-<<<<<<< HEAD
 
 #include "sysdep.h"
 #include "notify.h"
 #include "rtp.h"
 #include "rtpdump.h"
 #include "multimer.h"
-#include "ansi.h"
-=======
-#include "notify.h"      /* notify_start(), ... */
-#include "rtp.h"         /* RTP headers */
-#include "rtpdump.h"     /* RD_packet_t */
-#include "multimer.h"    /* timer_set() */
->>>>>>> 176dd147
 
 #define READAHEAD 16 /* must be power of 2 */
 
