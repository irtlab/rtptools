# Permission to use, copy, modify, and distribute this software for any
# purpose with or without fee is hereby granted, provided that the above
# copyright notice and this permission notice appear in all copies.
#
# THE SOFTWARE IS PROVIDED "AS IS" AND THE AUTHOR DISCLAIMS ALL WARRANTIES
# WITH REGARD TO THIS SOFTWARE INCLUDING ALL IMPLIED WARRANTIES OF
# MERCHANTABILITY AND FITNESS. IN NO EVENT SHALL THE AUTHOR BE LIABLE FOR
# ANY SPECIAL, DIRECT, INDIRECT, OR CONSEQUENTIAL DAMAGES OR ANY DAMAGES
# WHATSOEVER RESULTING FROM LOSS OF USE, DATA OR PROFITS, WHETHER IN AN
# ACTION OF CONTRACT, NEGLIGENCE OR OTHER TORTIOUS ACTION, ARISING OUT OF
# OR IN CONNECTION WITH THE USE OR PERFORMANCE OF THIS SOFTWARE.

VERSION = 1.23
TARBALL = rtptools-$(VERSION).tar.gz

SRCS = \
	multimer.c	\
	multimer.h	\
	notify.c	\
	notify.h	\
	rd.c		\
	rtp.h		\
	rtpdump.c	\
	rtpdump.h	\
	rtpplay.c	\
	rtpsend.c	\
	rtptrans.c	\
	sysdep.h	\
	utils.c		\
	vat.h

BINS =	rtpdump rtpplay rtpsend rtptrans
MULT =	multidump multiplay
PROG =	$(BINS) $(MULT)

MAN1 =	multidump.1		\
	multiplay.1		\
	rtpdump.1		\
	rtpplay.1		\
	rtpsend.1		\
	rtptrans.1

HTML =	multidump.1.html	\
	multiplay.1.html	\
	rtpdump.1.html		\
	rtpplay.1.html		\
	rtpsend.1.html		\
	rtptrans.1.html

rtpdump_OBJS	= utils.o                     rd.o rtpdump.o
rtpplay_OBJS	= utils.o notify.o multimer.o rd.o rtpplay.o
rtpsend_OBJS	= utils.o notify.o multimer.o      rtpsend.o
rtptrans_OBJS	= utils.o notify.o multimer.o      rtptrans.o

HAVE_SRCS = \
	have-err.c		\
	have-getopt.c		\
	have-gethostbyname.c	\
	have-gettimeofday.c	\
	have-hsearch.c		\
	have-progname.c		\
	have-strtonum.c		\
	have-msgcontrol.c

COMPAT_SRCS = \
	compat-err.c		\
	compat-getopt.c		\
	compat-gettimeofday.c	\
	compat-hsearch.c	\
	compat-hsearch.h	\
	compat-progname.c	\
	compat-strtonum.c

COMPAT_OBJS = \
	compat-err.o		\
	compat-getopt.o		\
	compat-gettimeofday.o	\
	compat-hsearch.o	\
	compat-progname.o	\
	compat-strtonum.o

OBJS =	$(rtpdump_OBJS) $(rtpplay_OBJS) $(rtpsend_OBJS) $(rtptrans_OBJS)
OBJS +=	$(COMPAT_OBJS)

WINDOWS = \
	win/rtptools.sln				\
	win/rtpdump.vcxproj win/rtpplay.vcxproj		\
	win/rtpsend.vcxproj win/rtptrans.vcxproj	\
	win/winsocklib.c

DISTFILES = \
	LICENSE			\
	Makefile		\
	Makefile.depend		\
	bark.rtp		\
	configure		\
	configure.local.example	\
	ChangeLog.html		\
	$(MAN1)			\
	$(MULT)			\
	$(SRCS)			\
	$(HAVE_SRCS)		\
	$(COMPAT_SRCS)

# FIXME INSTALL
# FIXME rtptools.spec

include Makefile.local

all: $(PROG) Makefile.local
html: $(HTML)
install: all

.PHONY: install clean distclean depend

include Makefile.depend

clean:
	rm -f $(TARBALL) $(BINS) $(OBJS) $(HTML)
	rm -rf *.dSYM *.core *~ .*~ win/*~
	rm -rf rtptools-$(VERSION)

distclean: clean
	rm -f Makefile.local config.h config.h.old config.log config.log.old

<<<<<<< HEAD
clean:
	rm -f $(TARBALL) $(BINS) $(OBJS) $(HTML)
	rm -rf rtptools-$(VERSION) .rpmbuild win/include
	rm -rf *.dSYM *.core *~ .*~
=======
check: $(PROG) bark.rtp
	./rtpdump < bark.rtp > /dev/null
	./rtpdump -F dump < bark.rtp > dump.rtp
	dd bs=16 skip=3 < bark.rtp > bark
	dd bs=16 skip=3 < dump.rtp > dump
	diff bark dump && rm -f dump.rtp dump bark
	./rtpdump -F payload < bark.rtp > bark.raw
	which play > /dev/null && play -c 1 -r 8000 -e u-law bark.raw || true
	rm -f bark.raw
>>>>>>> 581a0dcd

install: $(PROG) $(MAN1)
	install -d $(BINDIR)      && install -m 0755 $(PROG) $(BINDIR)
	install -d $(MANDIR)/man1 && install -m 0444 $(MAN1) $(MANDIR)/man1

uninstall:
	cd $(BINDIR)      && rm $(PROG)
	cd $(MANDIR)/man1 && rm $(MAN1)

lint: $(MAN1)
	mandoc -Tlint -Wstyle $(MAN1)

Makefile.local config.h: configure $(HAVESRCS)
	@echo "$@ is out of date; please run ./configure"
	@exit 1

rtpdump: $(rtpdump_OBJS) $(COMPAT_OBJS)
	$(CC) $(CFLAGS) -o rtpdump $(rtpdump_OBJS) $(COMPAT_OBJS) $(LDADD)

rtpplay: $(rtpplay_OBJS) $(COMPAT_OBJS)
	$(CC) $(CFLAGS) -o rtpplay $(rtpplay_OBJS) $(COMPAT_OBJS) $(LDADD)

rtpsend: $(rtpsend_OBJS) $(COMPAT_OBJS)
	$(CC) $(CFLAGS) -o rtpsend $(rtpsend_OBJS) $(COMPAT_OBJS) $(LDADD)

rtptrans: $(rtptrans_OBJS) $(COMPAT_OBJS)
	$(CC) $(CFLAGS) -o rtptrans $(rtptrans_OBJS) $(COMPAT_OBJS) $(LDADD)

# --- maintainer targets ---

depend: config.h
	mkdep -f depend $(CFLAGS) $(SRCS)
	perl -e 'undef $$/; $$_ = <>; s|/usr/include/\S+||g; \
		s|\\\n||g; s|  +| |g; s| $$||mg; print;' \
		depend > _depend
	mv _depend depend

dist: $(TARBALL)

$(TARBALL): $(DISTFILES) $(WINDOWS)
	rm -rf .dist
	mkdir -p .dist/rtptools-$(VERSION)/
	$(INSTALL) -m 0644 $(DISTFILES) .dist/rtptools-$(VERSION)/
	cp -r win .dist/rtptools-$(VERSION)/
	( cd .dist/rtptools-$(VERSION) && chmod 755 configure $(MULT) )
	( cd .dist && tar czf ../$@ rtptools-$(VERSION) )
	rm -rf .dist/

distcheck: dist
	rm -rf rtptools-$(VERSION) && tar xzf $(TARBALL)
	( cd rtptools-$(VERSION) && ./configure && make all )

rpm: $(TARBALL) rtptools.spec
	rm -rf .rpmbuild
	mkdir -p .rpmbuild/{BUILD,BUILDROOT,RPMS,SOURCES,SPECS,SRPMS}
	cp $(TARBALL) .rpmbuild/SOURCES/
	sed s/VERSION/$(VERSION)/g  rtptools.spec > rtptools-$(VERSION).spec
	mv rtptools-$(VERSION).spec .rpmbuild/SPECS/
	rpmbuild --define "_topdir `pwd`/.rpmbuild" \
		-ba .rpmbuild/SPECS/rtptools-$(VERSION).spec

.SUFFIXES: .c .o
.SUFFIXES: .1 .1.html

.c.o:
	$(CC) $(CFLAGS) -c $<

.1.1.html:
<<<<<<< HEAD
	{ which mandoc > /dev/null && mandoc -Thtml -Wstyle $< > $@ ; } || \
	{ which groff  > /dev/null && groff  -Thtml -mdoc   $< > $@ ; }
=======
	mandoc -Thtml -O style=style.css,man=%N.%S.html -Wstyle $< > $@ || \
	groff  -Thtml -mdoc   $< > $@
>>>>>>> 581a0dcd
<|MERGE_RESOLUTION|>--- conflicted
+++ resolved
@@ -123,12 +123,6 @@
 distclean: clean
 	rm -f Makefile.local config.h config.h.old config.log config.log.old
 
-<<<<<<< HEAD
-clean:
-	rm -f $(TARBALL) $(BINS) $(OBJS) $(HTML)
-	rm -rf rtptools-$(VERSION) .rpmbuild win/include
-	rm -rf *.dSYM *.core *~ .*~
-=======
 check: $(PROG) bark.rtp
 	./rtpdump < bark.rtp > /dev/null
 	./rtpdump -F dump < bark.rtp > dump.rtp
@@ -138,7 +132,6 @@
 	./rtpdump -F payload < bark.rtp > bark.raw
 	which play > /dev/null && play -c 1 -r 8000 -e u-law bark.raw || true
 	rm -f bark.raw
->>>>>>> 581a0dcd
 
 install: $(PROG) $(MAN1)
 	install -d $(BINDIR)      && install -m 0755 $(PROG) $(BINDIR)
@@ -207,10 +200,5 @@
 	$(CC) $(CFLAGS) -c $<
 
 .1.1.html:
-<<<<<<< HEAD
-	{ which mandoc > /dev/null && mandoc -Thtml -Wstyle $< > $@ ; } || \
-	{ which groff  > /dev/null && groff  -Thtml -mdoc   $< > $@ ; }
-=======
 	mandoc -Thtml -O style=style.css,man=%N.%S.html -Wstyle $< > $@ || \
-	groff  -Thtml -mdoc   $< > $@
->>>>>>> 581a0dcd
+	groff  -Thtml -mdoc   $< > $@