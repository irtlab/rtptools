--- conflicted
+++ resolved
@@ -91,29 +91,15 @@
     <ClCompile Include="../utils.c" />
     <ClCompile Include="../compat-err.c" />
     <ClCompile Include="../compat-getopt.c" />
+    <ClCompile Include="../compat-gettimeofday.c" />
     <ClCompile Include="../compat-progname.c" />
     <ClCompile Include="../multimer.c" />
     <ClCompile Include="../notify.c" />
     <ClCompile Include="../rtpsend.c" />
-<<<<<<< HEAD
-=======
-    <ClCompile Include="../win/gettimeofday.c" />
->>>>>>> 70596dcc
     <ClCompile Include="../win/winsocklib.c" />
   </ItemGroup>
   <ItemGroup>
     <ClInclude Include="../sysdep.h" />
-<<<<<<< HEAD
-    <ClInclude Include="include\arpa\inet.h" />
-    <ClInclude Include="include\netdb.h" />
-    <ClInclude Include="include\netinet\in.h" />
-    <ClInclude Include="include\sys\select.h" />
-    <ClInclude Include="include\sys\socket.h" />
-    <ClInclude Include="include\sys\time.h" />
-    <ClInclude Include="include\unistd.h" />
-=======
-    <ClInclude Include="gettimeofday.h" />
->>>>>>> 70596dcc
   </ItemGroup>
   <Import Project="$(VCTargetsPath)\Microsoft.Cpp.targets" />
   <ImportGroup Label="ExtensionTargets">
