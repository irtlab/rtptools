## Process this file with automake to produce Makefile.in

AUTOMAKE_OPTIONS = foreign

bin_PROGRAMS = rtpdump rtpplay rtpsend rtptrans
dist_bin_SCRIPTS = multidump multiplay
man_MANS     = rtpdump.1 rtpplay.1 rtpsend.1 rtptrans.1 multidump.1 multiplay.1
man_HTML     = rtpdump.html rtpplay.html rtpsend.html rtptrans.html \
               multidump.html multiplay.html
win_FILES    = win/getopt.c win/getopt.h win/gettimeofday.c win/gettimeofday.h \
               win/winsocklib.c win/winsocklib.h \
               win/rtpdump.vcxproj win/rtpplay.vcxproj win/rtpsend.vcxproj \
               win/rtptrans.vcxproj win/rtptools.sln \
               win/include/unistd.h win/include/netdb.h \
               win/include/arpa/inet.h win/include/netinet/in.h \
               win/include/sys/select.h win/include/sys/socket.h \
               win/include/sys/time.h win/include/sys/uio.h

COMMON = \
        ansi.h \
        host2ip.c \
        hpt.c \
        multimer.c \
        multimer.h \
        notify.c \
        notify.h \
        rtp.h \
        sysdep.h \
        vat.h

rtpdump_SOURCES = $(COMMON) rd.c rtpdump.h rtpdump.c
if DARWIN
rtpplay_SOURCES = $(COMMON) rd.c hsearch.c rtpplay.c
else
rtpplay_SOURCES = $(COMMON) rd.c rtpplay.c
endif
rtpsend_SOURCES = $(COMMON) rtpsend.c
rtptrans_SOURCES= $(COMMON) rtptrans.c

if HAVE_GROFF
GEN_HTML = groff -Thtml -mdoc
endif
if HAVE_MANDOC
GEN_HTML = mandoc -Thtml
endif

html: $(man_MANS)
if !FOUND_GEN_HTML
	@echo "No mandoc or groff to generate html, skipping."
	@exit 1
endif
	for MAN_FILE in $(man_MANS) ; do \
	  FILE=$${MAN_FILE%%.*} ; \
	  $(GEN_HTML) $${MAN_FILE} > $${FILE}.html ;\
	done
	sed s/VERSION/$(VERSION)/g rtptools.html.in > rtptools.html

rpm: $(bin_PROGRAMS) rtptools.spec dist
	mkdir -p ./rpmbuild/{BUILD,BUILDROOT,RPMS,SOURCES,SPECS,SRPMS}
	cp rtptools-$(VERSION).tar.gz ./rpmbuild/SOURCES/.
	sed s/VERSION/$(VERSION)/g  rtptools.spec > ./rpmbuild/SPECS/rtptools-$(VERSION).spec
	rpmbuild --define "_topdir `pwd`/rpmbuild" -ba rpmbuild/SPECS/rtptools-$(VERSION).spec

clean-local:
	rm -f $(man_HTML) rtptools.html
	rm -fr ./autom4te.cache

EXTRA_DIST = ChangeLog.html bark.rtp \
        hsearch.h hsearch.c multidump multiplay \
        $(man_MANS) \
<<<<<<< HEAD
        win/*.c win/*.h win/include/*.h \
        win/include/arpa/*.h win/include/netinet/*.h \
        win/include/sys/*.h \
        win/rtptools.sln \
        win/rtpdump.vcxproj* win/rtpplay.vcxproj* win/rtpsend.vcxproj* \
        win/rtptrans.vcxproj* \
=======
        $(win_FILES) \
>>>>>>> aeaa8dc5
        rtptools.spec rtptools.html.in \
        LICENSE README.md<|MERGE_RESOLUTION|>--- conflicted
+++ resolved
@@ -68,15 +68,6 @@
 EXTRA_DIST = ChangeLog.html bark.rtp \
         hsearch.h hsearch.c multidump multiplay \
         $(man_MANS) \
-<<<<<<< HEAD
-        win/*.c win/*.h win/include/*.h \
-        win/include/arpa/*.h win/include/netinet/*.h \
-        win/include/sys/*.h \
-        win/rtptools.sln \
-        win/rtpdump.vcxproj* win/rtpplay.vcxproj* win/rtpsend.vcxproj* \
-        win/rtptrans.vcxproj* \
-=======
         $(win_FILES) \
->>>>>>> aeaa8dc5
         rtptools.spec rtptools.html.in \
         LICENSE README.md