--- conflicted
+++ resolved
@@ -236,13 +236,8 @@
 static int rtcp_sdes_item(char *type, char *string, char *packet)
 {
   struct {
-<<<<<<< HEAD
     const char *name;
     rtcp_sdes_type_t type; 
-=======
-    char *name;
-    rtcp_sdes_type_t type;
->>>>>>> 14ebfb74
   } map[] = {
     {"end",   RTCP_SDES_END},
     {"cname", RTCP_SDES_CNAME},
